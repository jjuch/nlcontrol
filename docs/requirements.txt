# This file may be used to create an environment using:
# $ pip install --upgrade -r <this file>
numpydoc == 1.1.0
Sphinx == 3.2.1
sphinx-rtd-theme == 0.5.0
simupy == 1.0.0
sympy == 1.6.2
matplotlib == 3.3.2
control == 0.8.3
aafigure == 0.6
<<<<<<< HEAD
reportlab == 3.5.55
Pillow == 10.2.0
=======
reportlab == 3.6.13
Pillow == 9.0.1
>>>>>>> 6007d366
<|MERGE_RESOLUTION|>--- conflicted
+++ resolved
@@ -8,10 +8,5 @@
 matplotlib == 3.3.2
 control == 0.8.3
 aafigure == 0.6
-<<<<<<< HEAD
-reportlab == 3.5.55
-Pillow == 10.2.0
-=======
 reportlab == 3.6.13
-Pillow == 9.0.1
->>>>>>> 6007d366
+Pillow == 10.2.0